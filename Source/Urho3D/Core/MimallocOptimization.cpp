// 可选的 mimalloc 性能调优配置
// 注意：仅在启用了 URHO3D_HAS_MIMALLOC 时生效

#ifdef URHO3D_HAS_MIMALLOC
<<<<<<< HEAD
#include "mimalloc.h"
=======
#include <mimalloc.h>

>>>>>>> 52b4fb5e
void OptimizeMimallocForGame()
{
    // 针对游戏优化的mimalloc配置
    
    // 1. 减少内存占用（如果内存比性能更重要）
    mi_option_set(mi_option_eager_commit, 0);        // 延迟提交内存
    mi_option_set(mi_option_eager_commit_delay, 10); // 10ms延迟
    
    // 2. 针对小对象优化（适合游戏引擎）
    mi_option_set(mi_option_reserve_huge_os_pages, 0); // 关闭大页面（小游戏不需要）
    
    // 3. 调试模式下的性能调优
    #ifdef _DEBUG
    mi_option_set(mi_option_show_errors, 1);        // 显示错误
    mi_option_set(mi_option_show_stats, 0);         // 不显示统计（性能）
    #endif
    
    // 4. 多线程优化
    // mimalloc默认配置已经很好了，通常不需要调整
    
    // 5. 针对特定内存模式优化（可选）
    // mi_option_set(mi_option_large_os_pages, 1);   // 大内存应用可启用
}
#endif<|MERGE_RESOLUTION|>--- conflicted
+++ resolved
@@ -2,12 +2,8 @@
 // 注意：仅在启用了 URHO3D_HAS_MIMALLOC 时生效
 
 #ifdef URHO3D_HAS_MIMALLOC
-<<<<<<< HEAD
-#include "mimalloc.h"
-=======
 #include <mimalloc.h>
 
->>>>>>> 52b4fb5e
 void OptimizeMimallocForGame()
 {
     // 针对游戏优化的mimalloc配置

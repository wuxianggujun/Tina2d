--- conflicted
+++ resolved
@@ -237,11 +237,7 @@
     bool HasPass(i32 passIndex) const
     {
         assert(passIndex >= 0);
-<<<<<<< HEAD
-        return (unsigned)passIndex < passes_.Size() && passes_[passIndex].Get() != nullptr;
-=======
         return passIndex < (i32)passes_.Size() && passes_[passIndex].Get() != nullptr;
->>>>>>> 52b4fb5e
     }
 
     /// Return whether has a pass by name. This overload should not be called in time-critical rendering loops; use a pre-acquired pass index instead.
@@ -251,11 +247,7 @@
     Pass* GetPass(i32 passIndex) const
     {
         assert(passIndex >= 0);
-<<<<<<< HEAD
-        return (unsigned)passIndex < passes_.Size() ? passes_[passIndex].Get() : nullptr;
-=======
         return passIndex < (i32)passes_.Size() ? passes_[passIndex].Get() : nullptr;
->>>>>>> 52b4fb5e
     }
 
     /// Return a pass by name, or null if not found. This overload should not be called in time-critical rendering loops; use a pre-acquired pass index instead.
@@ -265,11 +257,7 @@
     Pass* GetSupportedPass(i32 passIndex) const
     {
         assert(passIndex >= 0);
-<<<<<<< HEAD
-        Pass* pass = (unsigned)passIndex < passes_.Size() ? passes_[passIndex].Get() : nullptr;
-=======
         Pass* pass = passIndex < (i32)passes_.Size() ? passes_[passIndex].Get() : nullptr;
->>>>>>> 52b4fb5e
         return pass && (!pass->IsDesktop() || desktopSupport_) ? pass : nullptr;
     }
 

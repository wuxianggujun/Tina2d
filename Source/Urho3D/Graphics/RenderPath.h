--- conflicted
+++ resolved
@@ -243,11 +243,7 @@
     RenderPathCommand* GetCommand(i32 index)
     {
         assert(index >= 0);
-<<<<<<< HEAD
-        return (unsigned)index < commands_.Size() ? &commands_[index] : nullptr;
-=======
         return index < (i32)commands_.Size() ? &commands_[index] : nullptr;
->>>>>>> 52b4fb5e
     }
 
     /// Return a shader parameter (first appearance in any command).
